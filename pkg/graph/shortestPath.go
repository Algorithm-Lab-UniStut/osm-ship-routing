package graph

import (
	"container/heap"
)

type PriorityQueueItem struct {
	itemId      int // node id of this item
	priority    int // distance from origin to this node
	predecessor int // node id of the predecessor
	index       int // index of the item in the heap
}

// A PriorityQueue implements the heap.Interface and hold PriorityQueueItems
type PriorityQueue []*PriorityQueueItem

func (h PriorityQueue) Len() int {
	return len(h)
}

func (h PriorityQueue) Less(i, j int) bool {
	// MinHeap implementation
	return h[i].priority < h[j].priority
}

func (h PriorityQueue) Swap(i, j int) {
	h[i], h[j] = h[j], h[i]
	h[i].index, h[j].index = i, j
}

func (h *PriorityQueue) Push(item interface{}) {
	n := len(*h)
	pqItem := item.(*PriorityQueueItem)
	pqItem.index = n
	*h = append(*h, pqItem)
}

func (h *PriorityQueue) Pop() interface{} {
	old := *h
	n := len(old)
	pqItem := old[n-1]
	old[n-1] = nil
	pqItem.index = -1 // for safety
	*h = old[0 : n-1]
	return pqItem
}

func (h *PriorityQueue) update(pqItem *PriorityQueueItem, newPriority int) {
	pqItem.priority = newPriority
	heap.Fix(h, pqItem.index)
<<<<<<< HEAD
=======
}

type Navigator interface {
	shortestPath(g Graph, origin, destination int) ([]int, int)
}

func Dijkstra(g Graph, origin, destination int) ([]int, int) {
	dijkstraItems := make([]*PriorityQueueItem, g.NodeCount(), g.NodeCount())
	originItem := PriorityQueueItem{itemId: origin, priority: 0, predecessor: -1, index: -1}
	dijkstraItems[origin] = &originItem

	pq := make(PriorityQueue, 0)
	heap.Init(&pq)
	heap.Push(&pq, dijkstraItems[origin])

	for len(pq) > 0 {
		currentPqItem := heap.Pop(&pq).(*PriorityQueueItem)
		currentNodeId := currentPqItem.itemId

		for _, edge := range g.GetEdgesFrom(currentNodeId) {
			successor := edge.To

			if dijkstraItems[successor] == nil {
				newPriority := dijkstraItems[currentNodeId].priority + edge.Distance
				pqItem := PriorityQueueItem{itemId: successor, priority: newPriority, predecessor: currentNodeId, index: -1}
				dijkstraItems[successor] = &pqItem
				heap.Push(&pq, &pqItem)
			} else {
				if updatedDistance := dijkstraItems[currentNodeId].priority + edge.Distance; updatedDistance < dijkstraItems[successor].priority {
					pq.update(dijkstraItems[successor], updatedDistance)
					dijkstraItems[successor].predecessor = currentNodeId
				}
			}
		}

		if currentNodeId == destination {
			break
		}
	}

	length := -1           // by default a non-existing path has length -1
	path := make([]int, 0) // by default, a non-existing path is an empty slice
	if dijkstraItems[destination] != nil {
		length = dijkstraItems[destination].priority
		for nodeId := destination; nodeId != -1; nodeId = dijkstraItems[nodeId].predecessor {
			path = append([]int{nodeId}, path...)
		}
	}
	return path, length
>>>>>>> ea107164
}<|MERGE_RESOLUTION|>--- conflicted
+++ resolved
@@ -48,8 +48,6 @@
 func (h *PriorityQueue) update(pqItem *PriorityQueueItem, newPriority int) {
 	pqItem.priority = newPriority
 	heap.Fix(h, pqItem.index)
-<<<<<<< HEAD
-=======
 }
 
 type Navigator interface {
@@ -99,5 +97,4 @@
 		}
 	}
 	return path, length
->>>>>>> ea107164
 }