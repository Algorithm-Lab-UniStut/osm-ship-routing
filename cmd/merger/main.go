package main

import (
	"fmt"
	"time"

	"github.com/dmholtz/osm-ship-routing/internal/pbf"
	"github.com/dmholtz/osm-ship-routing/pkg/coastline"
	//"github.com/dmholtz/osm-ship-routing/pkg/geometry"
)

const pbfFile string = "antarctica.osm.pbf"
const geojsonFile string = "antarctica.geo.json"

//const pbfFile string = "central-america.osm.pbf"
//const geojsonFile string = "central-america.geo.json"

//const pbfFile string = "planet-coastlines.pbf"
//const geojsonFile string = "planet-coastlines.geo.json"

func main() {

	start := time.Now()

	coastlineImporter := pbf.NewImporter(pbfFile)
	coastlineImporter.Import()

	elapsed := time.Since(start)
	fmt.Printf("[TIME] Import: %s\n", elapsed)

	start = time.Now()

	merger := coastline.NewMerger(coastlineImporter.Coastlines())
	merger.Merge()

	elapsed = time.Since(start)
	fmt.Printf("[TIME] Merge: %s\n", elapsed)
	fmt.Printf("Polygon Count: %d\n", len(merger.Polygons()))
	fmt.Printf("Merge Count: %d\n", merger.MergeCount())
<<<<<<< HEAD
	/*
		p1 := Point2D{80, 80}
		p2 := Point2D{80, 40}
		p3 := Point2D{100, 60}
		p4 := Point2D{100, 10}
		p5 := Point2D{10, 10}
		p6 := Point2D{10, 80}
		p7 := Point2D{80, 80}
		testPointsInside := []Point2D{{70, 40}}
		testPointsOutside := []Point2D{{0, 50}}

		points := []*Point2D{&p1, &p2, &p3, &p4, &p5, &p6, &p7}
		polygon := Polygon2D{points}

		for _, testPoint := range testPointsInside {
			isInPolygon := polygon.IsInPolygon(&testPoint)
			if !isInPolygon {
				panic(fmt.Sprintf("Point is declared wrongly: %v", testPoint))
			}
		}
		for _, testPoint := range testPointsOutside {
			isInPolygon := polygon.IsInPolygon(&testPoint)
			if isInPolygon {
				panic(fmt.Sprintf("Point is declared wrongly: %v", testPoint))
			}
		}
	*/
=======
	fmt.Printf("Unmergable coastline segments: %d\n", merger.UnmergableSegmentCount())

	start = time.Now()

	pbf.ExportGeojson(merger.Polygons(), coastlineImporter, geojsonFile)

	elapsed = time.Since(start)
	fmt.Printf("[TIME] Export to geojson: %s\n", elapsed)
	fmt.Printf("Exported coastlines to %s\n", geojsonFile)
>>>>>>> b4c9bd68
}<|MERGE_RESOLUTION|>--- conflicted
+++ resolved
@@ -6,7 +6,6 @@
 
 	"github.com/dmholtz/osm-ship-routing/internal/pbf"
 	"github.com/dmholtz/osm-ship-routing/pkg/coastline"
-	//"github.com/dmholtz/osm-ship-routing/pkg/geometry"
 )
 
 const pbfFile string = "antarctica.osm.pbf"
@@ -37,35 +36,6 @@
 	fmt.Printf("[TIME] Merge: %s\n", elapsed)
 	fmt.Printf("Polygon Count: %d\n", len(merger.Polygons()))
 	fmt.Printf("Merge Count: %d\n", merger.MergeCount())
-<<<<<<< HEAD
-	/*
-		p1 := Point2D{80, 80}
-		p2 := Point2D{80, 40}
-		p3 := Point2D{100, 60}
-		p4 := Point2D{100, 10}
-		p5 := Point2D{10, 10}
-		p6 := Point2D{10, 80}
-		p7 := Point2D{80, 80}
-		testPointsInside := []Point2D{{70, 40}}
-		testPointsOutside := []Point2D{{0, 50}}
-
-		points := []*Point2D{&p1, &p2, &p3, &p4, &p5, &p6, &p7}
-		polygon := Polygon2D{points}
-
-		for _, testPoint := range testPointsInside {
-			isInPolygon := polygon.IsInPolygon(&testPoint)
-			if !isInPolygon {
-				panic(fmt.Sprintf("Point is declared wrongly: %v", testPoint))
-			}
-		}
-		for _, testPoint := range testPointsOutside {
-			isInPolygon := polygon.IsInPolygon(&testPoint)
-			if isInPolygon {
-				panic(fmt.Sprintf("Point is declared wrongly: %v", testPoint))
-			}
-		}
-	*/
-=======
 	fmt.Printf("Unmergable coastline segments: %d\n", merger.UnmergableSegmentCount())
 
 	start = time.Now()
@@ -75,5 +45,4 @@
 	elapsed = time.Since(start)
 	fmt.Printf("[TIME] Export to geojson: %s\n", elapsed)
 	fmt.Printf("Exported coastlines to %s\n", geojsonFile)
->>>>>>> b4c9bd68
 }