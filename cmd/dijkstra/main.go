package main

import (
	"fmt"
	"math/rand"
	"time"

	"github.com/dmholtz/osm-ship-routing/pkg/graph"
)

const graphFile = "graphs/ocean_equi_4.fmi"

func main() {
	start := time.Now()
	aag := graph.NewAdjacencyArrayFromFmi(graphFile)
	elapsed := time.Since(start)
	fmt.Printf("[TIME-Import] = %s\n", elapsed)

	benchmark(aag, 100)
}

// Run benchmarks on the provided graphs: Compute n random routes
func benchmark(aag *graph.AdjacencyArrayGraph, n int) {

	runtime := 0
	for i := 0; i < n; i++ {
		origin := rand.Intn(aag.NodeCount())
		destination := rand.Intn(aag.NodeCount())

		start := time.Now()
<<<<<<< HEAD
		path, length := graph.BidirectionalDijkstra(aag, origin, destination)
=======
		astar := graph.NewAStar(aag)
		path, length := astar.ShortestPath(aag, origin, destination)
		//path, length := graph.Dijkstra(aag, origin, destination)
>>>>>>> ea107164
		elapsed := time.Since(start)
		fmt.Printf("[TIME-Navigate] = %s\n", elapsed)

		if length > -1 {
			if path[0] != origin || path[len(path)-1] != destination {
				panic("Invalid routing result")
			}
		}

		runtime += int(elapsed)
	}
	fmt.Printf("Average runtime: %.3fms", float64(runtime/n)/1000000)
}<|MERGE_RESOLUTION|>--- conflicted
+++ resolved
@@ -28,13 +28,10 @@
 		destination := rand.Intn(aag.NodeCount())
 
 		start := time.Now()
-<<<<<<< HEAD
-		path, length := graph.BidirectionalDijkstra(aag, origin, destination)
-=======
+		//path, length := graph.BidirectionalDijkstra(aag, origin, destination)
 		astar := graph.NewAStar(aag)
 		path, length := astar.ShortestPath(aag, origin, destination)
 		//path, length := graph.Dijkstra(aag, origin, destination)
->>>>>>> ea107164
 		elapsed := time.Since(start)
 		fmt.Printf("[TIME-Navigate] = %s\n", elapsed)
 
